--- conflicted
+++ resolved
@@ -104,11 +104,8 @@
 		subrequestSplitSize:          subrequestSplitSize,
 		maxStoreSyncRangeSize:        math.MaxUint64,
 		respFunc:                     respFunc,
-<<<<<<< HEAD
 		hostname:                     hostname,
 		forkHandler:                  NewForkHandle(),
-=======
->>>>>>> 2c097646
 	}
 
 	for _, name := range request.OutputModules {
@@ -291,7 +288,6 @@
 	//    if obj.Step() == IRREVERSIBLE { p.moduleOutputCache.Update(ctx, map[blockID]) }
 	//    delete(map[blockID], outputs)
 	// }
-<<<<<<< HEAD
 
 	if step == bstream.StepUndo {
 		if err = p.forkHandler.handleUndo(p.clock, cursor, p.moduleOutputCache, p.storeMap, p.respFunc); err != nil {
@@ -301,8 +297,10 @@
 	}
 
 	if step == bstream.StepIrreversible {
-		if err = p.moduleOutputCache.Update(ctx, p.currentBlockRef); err != nil {
-			return fmt.Errorf("updating module output cache on irreversible step: %w", err)
+		if p.cacheEnabled || p.partialModeEnabled { // always load/save/update cache when you are in partialMode
+			if err = p.moduleOutputCache.Update(ctx, p.currentBlockRef); err != nil {
+				return fmt.Errorf("updating module output cache: %w", err)
+			}
 		}
 	}
 
@@ -314,13 +312,6 @@
 	if step == bstream.StepStalled {
 		p.forkHandler.handleIrreversible(block.Number)
 		return nil
-=======
-
-	if p.cacheEnabled || p.partialModeEnabled { // always load/save/update cache when you are in partialMode
-		if err = p.moduleOutputCache.Update(ctx, p.currentBlockRef); err != nil {
-			return fmt.Errorf("updating module output cache: %w", err)
-		}
->>>>>>> 2c097646
 	}
 
 	for _, hook := range p.preBlockHooks {
@@ -392,15 +383,11 @@
 	return nil
 }
 
-<<<<<<< HEAD
 func (p *Pipeline) PartialsWritten() block.Ranges {
 	return p.partialsWritten
 }
 
-func (p *Pipeline) runExecutor(executor ModuleExecutor, cursor string) error {
-=======
 func (p *Pipeline) runExecutor(ctx context.Context, executor ModuleExecutor, cursor string) error {
->>>>>>> 2c097646
 	//FIXME(abourget): should we ever skip that work?
 	// if executor.ModuleInitialBlock < block.Number {
 	// 	continue ??
@@ -410,22 +397,6 @@
 
 	err := executor.run(ctx, p.wasmOutputs, p.clock, p.cacheEnabled, p.partialModeEnabled, cursor)
 	if err != nil {
-		logs, truncated := executor.moduleLogs()
-		outputData := executor.moduleOutputData()
-		if len(logs) != 0 || outputData != nil {
-			moduleOutput := &pbsubstreams.ModuleOutput{
-				Name:          executorName,
-				Data:          outputData,
-				Logs:          logs,
-				LogsTruncated: truncated,
-			}
-			p.moduleOutputs = append(p.moduleOutputs, moduleOutput)
-			p.forkHandler.addModuleOutput(moduleOutput, p.clock.Number)
-		}
-		return fmt.Errorf("running module: %w", err)
-	}
-
-	if p.isOutputModule(executorName) {
 		logs, truncated := executor.moduleLogs()
 		outputData := executor.moduleOutputData()
 		if len(logs) != 0 || outputData != nil {
@@ -435,6 +406,22 @@
 				Logs:          logs,
 				LogsTruncated: truncated,
 			})
+		}
+		return fmt.Errorf("running module: %w", err)
+	}
+
+	if p.isOutputModule(executorName) {
+		logs, truncated := executor.moduleLogs()
+		outputData := executor.moduleOutputData()
+		if len(logs) != 0 || outputData != nil {
+			moduleOutput := &pbsubstreams.ModuleOutput{
+				Name:          executorName,
+				Data:          outputData,
+				Logs:          logs,
+				LogsTruncated: truncated,
+			}
+			p.moduleOutputs = append(p.moduleOutputs, moduleOutput)
+			p.forkHandler.addModuleOutput(moduleOutput, p.clock.Number)
 		}
 	}
 
@@ -487,30 +474,27 @@
 	return nil
 }
 
-<<<<<<< HEAD
-=======
-func (p *Pipeline) returnModuleDataOutputs(step bstream.StepType, cursor *bstream.Cursor) error {
-	zlog.Debug("got modules outputs", zap.Int("module_output_count", len(p.moduleOutputs)))
-	protoStep, skip := pbsubstreams.StepToProto(step, true) //FIXME stepd irreversible only
-	if skip {
-		return nil
-	}
-
-	out := &pbsubstreams.BlockScopedData{
-		Outputs: p.moduleOutputs,
-		Clock:   p.clock,
-		Step:    protoStep,
-		Cursor:  cursor.ToOpaque(),
-	}
-
-	if err := p.respFunc(substreams.NewBlockScopedDataResponse(out)); err != nil {
-		return fmt.Errorf("calling return func: %w", err)
-	}
-
-	return nil
-}
-
->>>>>>> 2c097646
+//func (p *Pipeline) returnModuleDataOutputs(step bstream.StepType, cursor *bstream.Cursor) error {
+//	zlog.Debug("got modules outputs", zap.Int("module_output_count", len(p.moduleOutputs)))
+//	protoStep, skip := pbsubstreams.StepToProto(step, true) //FIXME stepd irreversible only
+//	if skip {
+//		return nil
+//	}
+//
+//	out := &pbsubstreams.BlockScopedData{
+//		Outputs: p.moduleOutputs,
+//		Clock:   p.clock,
+//		Step:    protoStep,
+//		Cursor:  cursor.ToOpaque(),
+//	}
+//
+//	if err := p.respFunc(substreams.NewBlockScopedDataResponse(out)); err != nil {
+//		return fmt.Errorf("calling return func: %w", err)
+//	}
+//
+//	return nil
+//}
+
 func (p *Pipeline) returnFailureProgress(err error, failedExecutor ModuleExecutor) error {
 	var out []*pbsubstreams.ModuleProgress
 
