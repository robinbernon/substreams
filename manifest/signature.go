--- conflicted
+++ resolved
@@ -34,12 +34,8 @@
 	buf.WriteString("code")
 	switch m := module.Code.(type) {
 	case *pbsubstreams.Module_WasmCode_:
-<<<<<<< HEAD
 		buf.WriteString("wasm")
-		code := manifest.ModulesCode[m.WasmCode.Index]
-=======
 		code := modules.ModulesCode[m.WasmCode.Index]
->>>>>>> 2b7b28c2
 		buf.Write(code)
 		buf.WriteString(m.WasmCode.Entrypoint)
 	case *pbsubstreams.Module_NativeCode_:
